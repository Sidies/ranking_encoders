--- conflicted
+++ resolved
@@ -153,7 +153,6 @@
             cluster = kmeans.predict([embedding])[0]
             X.at[i, 'encoder_cluster'] = cluster
         return X
-<<<<<<< HEAD
     
     
 class PoincareEmbedding(BaseEstimator, TransformerMixin):
@@ -181,7 +180,6 @@
             X.at[i, 'poincare_embedding_dim1'] = embedding[0]
             X.at[i, 'poincare_embedding_dim2'] = embedding[1]
         return X
-=======
 
 
 class OneHotEncoderTransformer(BaseEstimator, TransformerMixin):
@@ -217,5 +215,4 @@
             encoded_columns = pd.get_dummies(df[column], prefix=column)
             encoded_df = pd.concat([encoded_df, encoded_columns], axis=1)
             encoded_df.drop(column, axis=1, inplace=True)
-        return encoded_df
->>>>>>> f72267fb
+        return encoded_df